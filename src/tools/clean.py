--- conflicted
+++ resolved
@@ -4,11 +4,7 @@
 
 import sys
 import os
-<<<<<<< HEAD
-sys.path.append(sys.path[0]+"/..")
-=======
 sys.path.append(sys.path[0] + "/../")
->>>>>>> 3ffd252e
 import sir
 import definitions as d
 
